# SASLib.jl

[![Travis Build Status](https://travis-ci.org/tk3369/SASLib.jl.svg?branch=master)](https://travis-ci.org/tk3369/SASLib.jl)
[![Appveyor Build status](https://ci.appveyor.com/api/projects/status/rdg5h988aifn7lvg/branch/master?svg=true)](https://ci.appveyor.com/project/tk3369/saslib-jl/branch/master)
[![codecov.io](http://codecov.io/github/tk3369/SASLib.jl/coverage.svg?branch=master)](http://codecov.io/github/tk3369/SASLib.jl?branch=master)

<<<<<<< HEAD
The goal is to have a fast reader that allows greater interoperability of Julia with the SAS ecosystem.  Only `sas7bdat` format is supported.  SASLib is licensed under the MIT Expat license.
=======
SASLib is a fast reader for sas7bdat files. The goal is to allow easier integration with SAS processes.  Only `sas7bdat` format is supported.  SASLib is licensed under the MIT Expat license.
>>>>>>> c11620fe

## Installation

```
Pkg.add("SASLib")
```

## Read Performance

I did benchmarking mostly on my Macbook Pro laptop.  In general, the Julia implementation is somewhere between 10-100x faster than the Python Pandas.  Test results are documented in the `test/perf_results_<version>` folders.

## User Guide

```
julia> using SASLib
```

### Reading SAS Files

Use the `readsas` function to read a SAS7BDAT file.  

```julia
julia> rs = readsas("productsales.sas7bdat")
Read productsales.sas7bdat with size 1440 x 10 in 0.00256 seconds
SASLib.ResultSet (1440 rows x 10 columns)
Columns 1:ACTUAL, 2:PREDICT, 3:COUNTRY, 4:REGION, 5:DIVISION, 6:PRODTYPE, 7:PRODUCT, 8:QUARTER, 9:YEAR, 10:MONTH
1: 925.0, 850.0, CANADA, EAST, EDUCATION, FURNITURE, SOFA, 1.0, 1993.0, 1993-01-01
2: 999.0, 297.0, CANADA, EAST, EDUCATION, FURNITURE, SOFA, 1.0, 1993.0, 1993-02-01
3: 608.0, 846.0, CANADA, EAST, EDUCATION, FURNITURE, SOFA, 1.0, 1993.0, 1993-03-01
4: 642.0, 533.0, CANADA, EAST, EDUCATION, FURNITURE, SOFA, 2.0, 1993.0, 1993-04-01
5: 656.0, 646.0, CANADA, EAST, EDUCATION, FURNITURE, SOFA, 2.0, 1993.0, 1993-05-01
⋮
```

### Accessing Results

There are several ways to access the data conveniently without using any third party packages. Each cell value may be retrieved directly via the regular `[i,j]` index.  Accessing an entire row or column returns a tuple and a vector respectively.

```
julia> rs[4,2]
533.0

julia> rs[4, :PREDICT]
533.0

julia> rs[1]
(925.0, 850.0, "CANADA", "EAST", "EDUCATION", "FURNITURE", "SOFA", 1.0, 1993.0, 1993-01-01)

julia> rs[:ACTUAL]
1440-element Array{Float64,1}:
 925.0
 999.0
 608.0
 ⋮
```

You may access a portion of the result set by indexing with unit range and column symbols. 

```
julia> rs[2:4]
SASLib.ResultSet (3 rows x 10 columns)
Columns 1:ACTUAL, 2:PREDICT, 3:COUNTRY, 4:REGION, 5:DIVISION, 6:PRODTYPE, 7:PRODUCT, 8:QUARTER, 9:YEAR, 10:MONTH
1: 999.0, 297.0, CANADA, EAST, EDUCATION, FURNITURE, SOFA, 1.0, 1993.0, 1993-02-01
2: 608.0, 846.0, CANADA, EAST, EDUCATION, FURNITURE, SOFA, 1.0, 1993.0, 1993-03-01
3: 642.0, 533.0, CANADA, EAST, EDUCATION, FURNITURE, SOFA, 2.0, 1993.0, 1993-04-01


julia> rs[:ACTUAL, :PREDICT, :YEAR, :MONTH]
SASLib.ResultSet (1440 rows x 4 columns)
Columns 1:ACTUAL, 2:PREDICT, 3:YEAR, 4:MONTH
1: 925.0, 850.0, 1993.0, 1993-01-01
2: 999.0, 297.0, 1993.0, 1993-02-01
3: 608.0, 846.0, 1993.0, 1993-03-01
4: 642.0, 533.0, 1993.0, 1993-04-01
5: 656.0, 646.0, 1993.0, 1993-05-01
⋮
```

### Assignments

You may assign values at the cell level.  Doing so has a side effect.

```
julia> srs = rs[:ACTUAL, :PREDICT, :YEAR, :MONTH][1:2]
SASLib.ResultSet (2 rows x 4 columns)
Columns 1:ACTUAL, 2:PREDICT, 3:YEAR, 4:MONTH
1: 925.0, 850.0, 1993.0, 1993-01-01
2: 999.0, 297.0, 1993.0, 1993-02-01

julia> srs[2,2] = 3
3

julia> rs[1:2]
SASLib.ResultSet (2 rows x 10 columns)
Columns 1:ACTUAL, 2:PREDICT, 3:COUNTRY, 4:REGION, 5:DIVISION, 6:PRODTYPE, 7:PRODUCT, 8:QUARTER, 9:YEAR, 10:MONTH
1: 925.0, 850.0, CANADA, EAST, EDUCATION, FURNITURE, SOFA, 1.0, 1993.0, 1993-01-01
2: 999.0, 3.0, CANADA, EAST, EDUCATION, FURNITURE, SOFA, 1.0, 1993.0, 1993-02-01
```

### Iteration

ResultSet implements the usual Base.iteration interface, so it's easy to walk through the results:

```
julia> for r in rs
         r[1] < 10 && println(r)
       end
(5.0, 425.0, "CANADA", "EAST", "CONSUMER", "FURNITURE", "SOFA", 1.0, 1993.0, 1993-01-01)
(8.0, 957.0, "CANADA", "EAST", "CONSUMER", "FURNITURE", "SOFA", 3.0, 1993.0, 1993-07-01)
(6.0, 214.0, "CANADA", "WEST", "EDUCATION", "OFFICE", "TABLE", 3.0, 1993.0, 1993-08-01)
(9.0, 814.0, "CANADA", "WEST", "EDUCATION", "OFFICE", "TABLE", 4.0, 1993.0, 1993-11-01)
(3.0, 405.0, "CANADA", "WEST", "CONSUMER", "FURNITURE", "SOFA", 2.0, 1994.0, 1994-05-01)
(3.0, 938.0, "GERMANY", "WEST", "EDUCATION", "FURNITURE", "BED", 1.0, 1993.0, 1993-03-01)
(4.0, 975.0, "U.S.A.", "EAST", "EDUCATION", "FURNITURE", "SOFA", 1.0, 1993.0, 1993-01-01)
(9.0, 134.0, "U.S.A.", "EAST", "EDUCATION", "FURNITURE", "BED", 4.0, 1993.0, 1993-12-01)
(6.0, 915.0, "U.S.A.", "WEST", "EDUCATION", "OFFICE", "DESK", 2.0, 1993.0, 1993-04-01)
```

### ResultSet Metadata

There are simple functions to retrieve meta information about a ResultSet.
```
names(rs)
columns(rs)
size(rs)
```

### Conversion to DataFrame

It may be beneficial to convert the result set to DataFrame for more complex queries and manipulations.  

```julia
julia> df = DataFrame(columns(rs), names(rs));

julia> head(df)
6×10 DataFrames.DataFrame
│ Row │ ACTUAL │ PREDICT │ COUNTRY │ REGION │ DIVISION  │ PRODTYPE  │ PRODUCT │ QUARTER │ YEAR   │ MONTH      │
├─────┼────────┼─────────┼─────────┼────────┼───────────┼───────────┼─────────┼─────────┼────────┼────────────┤
│ 1   │ 925.0  │ 850.0   │ CANADA  │ EAST   │ EDUCATION │ FURNITURE │ SOFA    │ 1.0     │ 1993.0 │ 1993-01-01 │
│ 2   │ 999.0  │ 297.0   │ CANADA  │ EAST   │ EDUCATION │ FURNITURE │ SOFA    │ 1.0     │ 1993.0 │ 1993-02-01 │
│ 3   │ 608.0  │ 846.0   │ CANADA  │ EAST   │ EDUCATION │ FURNITURE │ SOFA    │ 1.0     │ 1993.0 │ 1993-03-01 │
│ 4   │ 642.0  │ 533.0   │ CANADA  │ EAST   │ EDUCATION │ FURNITURE │ SOFA    │ 2.0     │ 1993.0 │ 1993-04-01 │
│ 5   │ 656.0  │ 646.0   │ CANADA  │ EAST   │ EDUCATION │ FURNITURE │ SOFA    │ 2.0     │ 1993.0 │ 1993-05-01 │
│ 6   │ 948.0  │ 486.0   │ CANADA  │ EAST   │ EDUCATION │ FURNITURE │ SOFA    │ 2.0     │ 1993.0 │ 1993-06-01 │
```


### Inclusion/Exclusion of Columns

**Column Inclusion**

It is always faster to read only the columns that you need.  The `include_columns` argument comes in handy:

```
julia> rs = readsas("productsales.sas7bdat", include_columns=[:YEAR, :MONTH, :PRODUCT, :ACTUAL])
Read productsales.sas7bdat with size 1440 x 4 in 0.00151 seconds
SASLib.ResultSet (1440 rows x 4 columns)
Columns 1:ACTUAL, 2:PRODUCT, 3:YEAR, 4:MONTH
1: 925.0, SOFA, 1993.0, 1993-01-01
2: 999.0, SOFA, 1993.0, 1993-02-01
3: 608.0, SOFA, 1993.0, 1993-03-01
4: 642.0, SOFA, 1993.0, 1993-04-01
5: 656.0, SOFA, 1993.0, 1993-05-01
⋮
```

**Column Exclusion**

Likewise, you can read all columns except the ones you don't want as specified in `exclude_columns` argument:

```
julia> rs = readsas("productsales.sas7bdat", exclude_columns=[:YEAR, :MONTH, :PRODUCT, :ACTUAL])
Read productsales.sas7bdat with size 1440 x 6 in 0.00265 seconds
SASLib.ResultSet (1440 rows x 6 columns)
Columns 1:PREDICT, 2:COUNTRY, 3:REGION, 4:DIVISION, 5:PRODTYPE, 6:QUARTER
1: 850.0, CANADA, EAST, EDUCATION, FURNITURE, 1.0
2: 297.0, CANADA, EAST, EDUCATION, FURNITURE, 1.0
3: 846.0, CANADA, EAST, EDUCATION, FURNITURE, 1.0
4: 533.0, CANADA, EAST, EDUCATION, FURNITURE, 2.0
5: 646.0, CANADA, EAST, EDUCATION, FURNITURE, 2.0
⋮
```

**Case Sensitivity and Column Number**

Column symbols are matched in a case insensitive manner with SAS column names.  

Both `include_columns` and `exclude_columns` accept column number.  In fact, you can mixed column symbols and column numbers as such:

```
julia> readsas("productsales.sas7bdat", include_columns=[:actual, :predict, 8, 9, 10])
Read productsales.sas7bdat with size 1440 x 5 in 0.16378 seconds
SASLib.ResultSet (1440 rows x 5 columns)
Columns 1:ACTUAL, 2:PREDICT, 3:QUARTER, 4:YEAR, 5:MONTH
1: 925.0, 850.0, 1.0, 1993.0, 1993-01-01
2: 999.0, 297.0, 1.0, 1993.0, 1993-02-01
3: 608.0, 846.0, 1.0, 1993.0, 1993-03-01
4: 642.0, 533.0, 2.0, 1993.0, 1993-04-01
5: 656.0, 646.0, 2.0, 1993.0, 1993-05-01
⋮
```

### Incremental Reading

If you need to read files incrementally, you can use the `SASLib.open` function to obtain a handle of the file.  Then, use the `SASLib.read` function to fetch a number of rows.  Remember to close the handler with `SASLib.close` to avoid memory leak.

```julia
julia> handler = SASLib.open("productsales.sas7bdat")
SASLib.Handler[productsales.sas7bdat]

julia> rs = SASLib.read(handler, 2)
Read productsales.sas7bdat with size 2 x 10 in 0.06831 seconds
SASLib.ResultSet (2 rows x 10 columns)
Columns 1:ACTUAL, 2:PREDICT, 3:COUNTRY, 4:REGION, 5:DIVISION, 6:PRODTYPE, 7:PRODUCT, 8:QUARTER, 9:YEAR, 10:MONTH
1: 925.0, 850.0, CANADA, EAST, EDUCATION, FURNITURE, SOFA, 1.0, 1993.0, 1993-01-01
2: 999.0, 297.0, CANADA, EAST, EDUCATION, FURNITURE, SOFA, 1.0, 1993.0, 1993-02-01

julia> rs = SASLib.read(handler, 3)
Read productsales.sas7bdat with size 3 x 10 in 0.00046 seconds
SASLib.ResultSet (3 rows x 10 columns)
Columns 1:ACTUAL, 2:PREDICT, 3:COUNTRY, 4:REGION, 5:DIVISION, 6:PRODTYPE, 7:PRODUCT, 8:QUARTER, 9:YEAR, 10:MONTH
1: 608.0, 846.0, CANADA, EAST, EDUCATION, FURNITURE, SOFA, 1.0, 1993.0, 1993-03-01
2: 642.0, 533.0, CANADA, EAST, EDUCATION, FURNITURE, SOFA, 2.0, 1993.0, 1993-04-01
3: 656.0, 646.0, CANADA, EAST, EDUCATION, FURNITURE, SOFA, 2.0, 1993.0, 1993-05-01

julia> SASLib.close(handler)
```

Note that there is no facility at the moment to jump and read a subset of rows.  Currently, SASLib always read from the beginning.

### String Column Constructor

By default, string columns are read into a special AbstractArray structure called `ObjectPool` in order to conserve memory space that might otherwise be wasted for duplicate string values.  SASLib tries to be smart -- when it encounters too many unique values (> 10%) in a large array (> 2000 rows), it falls back to a regular Julia array.

You can use a different array type (e.g. [CategoricalArray](https://github.com/JuliaData/CategoricalArrays.jl) or [PooledArray](https://github.com/JuliaComputing/PooledArrays.jl)) for any columns as you wish by specifying a `string_array_fn` parameter when reading the file.  This argument must be a Dict that maps a column symbol into a function that takes an integer argument and returns any array of that size.

Here's the normal case:

```
julia> rs = readsas("productsales.sas7bdat", include_columns=[:COUNTRY, :REGION]);
Read productsales.sas7bdat with size 1440 x 2 in 0.00193 seconds

julia> typeof.(columns(rs))
2-element Array{DataType,1}:
 SASLib.ObjectPool{String,UInt16}
 SASLib.ObjectPool{String,UInt16}
```

If you really want a regular String array, you can force SASLib to do so as such:

```
julia> rs = readsas("productsales.sas7bdat", include_columns=[:COUNTRY, :REGION],
                    string_array_fn=Dict(:COUNTRY => (n)->fill("",n)));
Read productsales.sas7bdat with size 1440 x 2 in 0.00333 seconds

julia> typeof.(columns(rs))
2-element Array{DataType,1}:
 Array{String,1}                 
 SASLib.ObjectPool{String,UInt16}
```

For convenience, `SASLib.REGULAR_STR_ARRAY` is a function that does exactly that.  In addition, if you need all columns to be configured the same then the key of the `string_array_fn` dict may be just the symbol `:_all_`. 

```
julia> rs = readsas("productsales.sas7bdat", include_columns=[:COUNTRY, :REGION],
                    string_array_fn=Dict(:_all_ => REGULAR_STR_ARRAY));
Read productsales.sas7bdat with size 1440 x 2 in 0.00063 seconds

julia> typeof.(columns(rs))
2-element Array{DataType,1}:
 Array{String,1}
 Array{String,1}
```

### Numeric Columns Constructor

In general, SASLib allocates native arrays when returning numerical column data.  However, you can provide a custom constructor so you would be able to either preallcoate the array or construct a different type of array.  The `number_array_fn` parameter is a Dict that maps  column symbols to the custom constructors.  Similar to `string_array_fn`, this Dict may be specified with a special symbol `:_all_` to indicate such constructor be used for all numeric columns.

Example - create SharedArray:
```
julia> rs = readsas("productsales.sas7bdat", include_columns=[:ACTUAL,:PREDICT], 
                          number_array_fn=Dict(:ACTUAL => (n)->SharedArray{Float64}(n)));
Read productsales.sas7bdat with size 1440 x 2 in 0.00385 seconds

julia> typeof.(columns(rs))
2-element Array{DataType,1}:
 SharedArray{Float64,1}
 Array{Float64,1}          
```

Example - preallocate arrays:
```
julia> A = zeros(1440, 2);

julia> f1(n) = @view A[:, 1];

julia> f2(n) = @view A[:, 2];

julia> readsas("productsales.sas7bdat", include_columns=[:ACTUAL,:PREDICT], 
               number_array_fn=Dict(:ACTUAL => f1, :PREDICT => f2));
Read productsales.sas7bdat with size 1440 x 2 in 0.00041 seconds

julia> A[1:5,:]
5×2 Array{Float64,2}:
 925.0  850.0
 999.0  297.0
 608.0  846.0
 642.0  533.0
 656.0  646.0
```

### Column Type Conversion

Often, you want a column to be an integer but the SAS7BDAT stores everything as Float64. Specifying the `column_type` argument does the conversion for you.

```
julia> rs = readsas("productsales.sas7bdat", column_types=Dict(:ACTUAL=>Int))
Read productsales.sas7bdat with size 1440 x 10 in 0.08043 seconds
SASLib.ResultSet (1440 rows x 10 columns)
Columns 1:ACTUAL, 2:PREDICT, 3:COUNTRY, 4:REGION, 5:DIVISION, 6:PRODTYPE, 7:PRODUCT, 8:QUARTER, 9:YEAR, 10:MONTH
1: 925, 850.0, CANADA, EAST, EDUCATION, FURNITURE, SOFA, 1.0, 1993.0, 1993-01-01
2: 999, 297.0, CANADA, EAST, EDUCATION, FURNITURE, SOFA, 1.0, 1993.0, 1993-02-01
3: 608, 846.0, CANADA, EAST, EDUCATION, FURNITURE, SOFA, 1.0, 1993.0, 1993-03-01
4: 642, 533.0, CANADA, EAST, EDUCATION, FURNITURE, SOFA, 2.0, 1993.0, 1993-04-01
5: 656, 646.0, CANADA, EAST, EDUCATION, FURNITURE, SOFA, 2.0, 1993.0, 1993-05-01

julia> typeof(rs[:ACTUAL])
Array{Int64,1}
```

### File Metadata

You may obtain meta data for a SAS data file using the `metadata` function.

```julia
julia> md = metadata("productsales.sas7bdat")
File: productsales.sas7bdat (1440 x 10)
1:ACTUAL(Float64)                5:DIVISION(String)               9:YEAR(Float64)
2:PREDICT(Float64)               6:PRODTYPE(String)               10:MONTH(Date/Missings.Missing)
3:COUNTRY(String)                7:PRODUCT(String) 
4:REGION(String)                 8:QUARTER(Float64)
```

It's OK to access the fields directly.
```julia
julia> fieldnames(SASLib.Metadata)
9-element Array{Symbol,1}:
 :filename   
 :encoding   
 :endianness 
 :compression
 :pagesize   
 :npages     
 :nrows      
 :ncols      
 :columnsinfo

julia> md = metadata("test3.sas7bdat");

julia> md.compression
:RDC
```

## Related Packages

[ReadStat.jl](https://github.com/davidanthoff/ReadStat.jl) uses the [ReadStat C-library](https://github.com/WizardMac/ReadStat).  However, ReadStat-C does not support reading RDC-compressed binary files.

[StatFiles.jl](https://github.com/davidanthoff/StatFiles.jl) is a higher-level package built on top of ReadStat.jl and implements the [FileIO](https://github.com/JuliaIO/FileIO.jl) interface.

[Python Pandas](https://github.com/pandas-dev/pandas) package has an implementation of SAS file reader that SASLib borrows heavily from.

## Credits

- Jared Hobbs, the author of the SAS reader code from Pandas.  See LICENSE_SAS7BDAT.md.
- [Evan Miller](https://github.com/evanmiller), the author of ReadStat C/C++ library.  See LICENSE_READSTAT.md.
- [David Anthoff](https://github.com/davidanthoff), who provided many valuable ideas at the early stage of development.
- [Tyler Beason](https://github.com/tbeason)
- [susabi](https://github.com/xiaodaigh)

I also want to thank all the active members at the [Julia Discourse community](https://discourse.julialang.org).  This project wouldn't be possible without all the help I got from the community.  That's the beauty of open-source development.<|MERGE_RESOLUTION|>--- conflicted
+++ resolved
@@ -4,11 +4,7 @@
 [![Appveyor Build status](https://ci.appveyor.com/api/projects/status/rdg5h988aifn7lvg/branch/master?svg=true)](https://ci.appveyor.com/project/tk3369/saslib-jl/branch/master)
 [![codecov.io](http://codecov.io/github/tk3369/SASLib.jl/coverage.svg?branch=master)](http://codecov.io/github/tk3369/SASLib.jl?branch=master)
 
-<<<<<<< HEAD
-The goal is to have a fast reader that allows greater interoperability of Julia with the SAS ecosystem.  Only `sas7bdat` format is supported.  SASLib is licensed under the MIT Expat license.
-=======
 SASLib is a fast reader for sas7bdat files. The goal is to allow easier integration with SAS processes.  Only `sas7bdat` format is supported.  SASLib is licensed under the MIT Expat license.
->>>>>>> c11620fe
 
 ## Installation
 
