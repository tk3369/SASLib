#using IteratorInterfaceExtensions, TableTraits, TableTraitsUtils

"""
ResultSet is the primary object that represents data returned from 
reading a SAS data file.  ResultSet implements the Base.Iteration
interface as well as the IterableTables.jl interface.

*Fields*
- `columns`: a vector of columns, each being a vector itself
- `names`: a vector of column symbols
- `size`: a tuple (nrows, ncols)

*Accessors*
- `columns(::ResultSet)`
- `names(::ResultSet)`
- `size(::ResultSet)`
- `size(::ResultSet, dim::Integer)`

*Single Row/Column Indexing*
- `rs[i]` returns a tuple for row `i`
- `rs[:c]` returns a vector for column `c`

*Multiple Row/Column Indexing*
- `rs[i:j]` returns a view of ResultSet with rows between `i` and `j`
- `rs[:c...]` returns a view of ResultSet with columns specified e.g. `rs[:A, :B]`

*Cell Indexing*
- `rs[i,j]` returns a single value for row `i` column `j`
- `rs[i,:c]` returns a single value for row `i` column `c`
- Specific cell can be assigned using the above indexing methods
"""
struct ResultSet
    columns::AbstractVector{AbstractVector}
    names::AbstractVector{Symbol}
    size::NTuple{2, Int}
    ResultSet() = new([], [], (0,0))  # special case
    ResultSet(c,n,s) = new(c, n, s)
end

# exports
export columns

# accessors 
columns(rs::ResultSet) = getfield(rs, :columns)
Base.names(rs::ResultSet) = getfield(rs, :names)

Base.size(rs::ResultSet) = getfield(rs, :size)
Base.size(rs::ResultSet, i::Integer) = getfield(rs, :size)[i]
Base.length(rs::ResultSet) = getfield(rs, :size)[1]

# Size displayed as a string 
sizestr(rs::ResultSet) = string(size(rs, 1)) * " rows x " * string(size(rs, 2)) * " columns"

# find index for the column symbol
function symindex(rs::ResultSet, s::Symbol) 
    n = findfirst(x -> x == s, names(rs))
    n == 0 && error("column symbol not found: $s")
    n
end

# Direct cell access
Base.getindex(rs::ResultSet, i::Integer, j::Integer) = columns(rs)[j][i]
Base.getindex(rs::ResultSet, i::Integer, s::Symbol) = columns(rs)[symindex(rs, s)][i]
Base.setindex!(rs::ResultSet, val, i::Integer, j::Integer) = columns(rs)[j][i] = val
Base.setindex!(rs::ResultSet, val, i::Integer, s::Symbol) = columns(rs)[symindex(rs, s)][i] = val

# Return a single row as a named tuple
Base.getindex(rs::ResultSet, i::Integer) = 
    NamedTuple{Tuple(names(rs))}([c[i] for c in columns(rs)])

# Return a single column
Base.getindex(rs::ResultSet, c::Symbol) = columns(rs)[symindex(rs, c)]

# index by row range => returns ResultSet object
function Base.getindex(rs::ResultSet, r::UnitRange{Int})
    ResultSet(map(x -> view(x, r), columns(rs)), names(rs), (length(r), size(rs, 2)))
end

# index by columns => returns ResultSet object
function Base.getindex(rs::ResultSet, ss::Symbol...)
    v = Int[]
    for (idx, nam) in enumerate(names(rs))
        nam in ss && push!(v, idx)
    end
    ResultSet(columns(rs)[v], names(rs)[v], (size(rs, 1), length(v)))
end

<<<<<<< HEAD
# Each property must represent a column to satisfy Tables.jl Columns interface
Base.propertynames(rs::ResultSet) = names(rs)

function Base.getproperty(rs::ResultSet, s::Symbol)
    s ∈ names(rs) && return rs[s]
    error("Column $s not found")
end
=======
# Iterators
Base.iterate(rs::ResultSet, i=1) = i > size(rs,1) ? nothing : (rs[i], i+1)
>>>>>>> 1fbb143f


# Iterators
Base.iterate(rs::ResultSet, i=1) = i > size(rs,1) ? nothing : (rs[i], i+1)

# Display ResultSet object
function Base.show(io::IO, rs::ResultSet) 
    println(io, "SASLib.ResultSet (", sizestr(rs), ")")
    max_rows = 5
    max_cols = 10
    n = min(size(rs, 1), max_rows)
    m = min(size(rs, 2), max_cols)
    (n < 1 || m < 1) && return
    print(io, "Columns ")
    for i in 1:m
        i > 1 && print(io, ", ")
        print(io, i, ":", names(rs)[i])
    end
    m < length(names(rs)) && print(io, " …")
    println(io)
    for i in 1:n
        print(io, i, ": ")
        for j in 1:m
            j > 1 && print(io, ", ")
            print(io, columns(rs)[j][i])
        end
        println(io)
    end
    n < size(rs, 1) && println(io, "⋮")
end
<|MERGE_RESOLUTION|>--- conflicted
+++ resolved
@@ -85,7 +85,6 @@
     ResultSet(columns(rs)[v], names(rs)[v], (size(rs, 1), length(v)))
 end
 
-<<<<<<< HEAD
 # Each property must represent a column to satisfy Tables.jl Columns interface
 Base.propertynames(rs::ResultSet) = names(rs)
 
@@ -93,11 +92,6 @@
     s ∈ names(rs) && return rs[s]
     error("Column $s not found")
 end
-=======
-# Iterators
-Base.iterate(rs::ResultSet, i=1) = i > size(rs,1) ? nothing : (rs[i], i+1)
->>>>>>> 1fbb143f
-
 
 # Iterators
 Base.iterate(rs::ResultSet, i=1) = i > size(rs,1) ? nothing : (rs[i], i+1)
