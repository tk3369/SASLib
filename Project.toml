--- conflicted
+++ resolved
@@ -10,11 +10,8 @@
 TabularDisplay = "3eeacb1d-13c2-54cc-9b18-30c86af3cadb"
 
 [compat]
-<<<<<<< HEAD
 Compat = "3.2"
-=======
 StringEncodings = "0.3"
->>>>>>> 8d2457da
 TabularDisplay = "1"
 julia = "1"
 
