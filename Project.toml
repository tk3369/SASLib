name = "SASLib"
uuid = "df8f2f22-cfef-5733-af3f-96770d497d85"
authors = ["Tom Kwong <tk3369@gmail.com>"]
version = "1.0.0"

[deps]
Compat = "34da2185-b29b-5c13-b0c7-acf172513d20"
Missings = "e1d29d7a-bbdc-5cf2-9ac0-f12de2c33e28"
StringEncodings = "69024149-9ee7-55f6-a4c4-859efe599b68"
TabularDisplay = "3eeacb1d-13c2-54cc-9b18-30c86af3cadb"

[compat]
<<<<<<< HEAD
Missings = "0.4"
=======
Compat = "3.2"
StringEncodings = "0.3"
>>>>>>> 821c231b
TabularDisplay = "1"
julia = "1"

[extras]
InteractiveUtils = "b77e0a4c-d291-57a0-90e8-8db25a27a240"
Printf = "de0858da-6303-5e67-8744-51eddeeeb8d7"
Statistics = "10745b16-79ce-11e8-11f9-7d13ad32a3b2"

[targets]
test = ["Statistics", "InteractiveUtils", "Printf"]<|MERGE_RESOLUTION|>--- conflicted
+++ resolved
@@ -10,12 +10,9 @@
 TabularDisplay = "3eeacb1d-13c2-54cc-9b18-30c86af3cadb"
 
 [compat]
-<<<<<<< HEAD
+Compat = "3.2"
 Missings = "0.4"
-=======
-Compat = "3.2"
 StringEncodings = "0.3"
->>>>>>> 821c231b
 TabularDisplay = "1"
 julia = "1"
 
